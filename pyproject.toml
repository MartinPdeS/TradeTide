--- conflicted
+++ resolved
@@ -57,13 +57,8 @@
     "numpydoc==1.8.0",
     "sphinx>=5.1.1",
     "sphinx-gallery==0.17.1",
-<<<<<<< HEAD
-    "sphinx-rtd-theme==2.0.0",
     "pydata-sphinx-theme==0.16.0",
-=======
     "sphinx-rtd-theme==3.0.2",
-    "pydata-sphinx-theme==0.15.4",
->>>>>>> 0b597cb8
 ]
 
 [tool.pytest.ini_options]
